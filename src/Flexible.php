--- conflicted
+++ resolved
@@ -252,13 +252,7 @@
      * @throws \Exception
      */
     protected function buildGroups($resource, $attribute)
-<<<<<<< HEAD
-    {
-        if($this->groups) return $this->groups;
-
-=======
-    {      
->>>>>>> a78c27e0
+    {
         if(!$this->resolver) {
             $this->resolver(Resolver::class);
         }
