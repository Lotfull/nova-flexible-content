<template>
    <default-field :field="field" :errors="errors" :full-width-content="true">
        <template slot="field">

            <div v-if="order.length > 0">
                <form-nova-flexible-content-group
                    v-for="group in orderedGroups"
                    :key="group.key"
                    :field="field"
                    :group="group"
                    :resource-name="resourceName"
                    :resource-id="resourceId"
                    :resource="resource"
                    :validationErrors="errorsForField(group.key)"
                    @move-up="moveUp(group.key)"
                    @move-down="moveDown(group.key)"
                    @remove="remove(group.key)"
                />
            </div>

            <div class="z-20 relative" v-if="layouts">
                <div class="relative" v-if="layouts.length > 1">
                    <div v-if="isLayoutsDropdownOpen"
                        class="overflow-hidden absolute rounded-lg shadow-lg max-w-full mb-3 pin-b max-h-search overflow-y-auto border border-40"
                    >
                        <div>
                            <ul class="list-reset">
                                <li v-for="layout in layouts" class="border-b border-40">
                                    <a  @click="addGroup(layout)"
                                        class="cursor-pointer flex items-center hover:bg-30 block py-2 px-3 no-underline font-normal bg-20">
                                        <div><p class="text-90">{{ layout.title }}</p></div>
                                    </a>
                                </li>
                            </ul>
                        </div>
                    </div>
                </div>
                <button
                    type="button"
                    tabindex="0"
                    class="btn btn-default btn-primary inline-flex items-center relative"
                    @click="toggleLayoutsDropdownOrAddDefault"
                    v-if="this.limitCounter != 0"
                >
                    <span>{{ field.button }}</span>
                </button>
            </div>

        </template>
    </default-field>
</template>

<script>
import { FormField, HandlesValidationErrors, Errors } from 'laravel-nova';
import Group from '../group';

export default {
    mixins: [FormField, HandlesValidationErrors],

    props: ['resourceName', 'resourceId', 'resource', 'field'],

    computed: {
        layouts() {
            return this.field.layouts || false
        },
        orderedGroups() {
            return this.order.reduce((groups, key) => {
                groups.push(this.groups[key]);
                return groups;
            }, []);
        }
    },

    data() {
        return {
            isLayoutsDropdownOpen: false,
            order: [],
            groups: {},
            files: {},
            limitCounter: this.field.limit
        };
    },

    methods: {
        /*
         * Set the initial, internal value for the field.
         */
        setInitialValue() {
            this.value = this.field.value || [];
            this.files = {};

            this.populateGroups();
        },

        /**
         * Fill the given FormData object with the field's internal value.
         */
        fill(formData) {
            let key, group;

            this.value = [];
            this.files = {};

            for (var i = 0; i < this.order.length; i++) {
                key = this.order[i];
                group = this.groups[key].serialize();

                // Only serialize the group's non-file attributes
                this.value.push({
                    layout: group.layout,
                    key: group.key,
                    attributes: group.attributes
                });

                // Attach the files for formData appending
                this.files = {...this.files, ...group.files};
            }

            formData.append(this.field.attribute, JSON.stringify(this.value));

            // Append file uploads
            for(let file in this.files) {
                formData.append(file, this.files[file]);
            }
        },

        /**
         * Update the field's internal value.
         */
        handleChange(value) {
            this.value = value || [];
            this.files = {};

            this.populateGroups();
        },

        /**
         * Display or hide the layouts choice dropdown if there are multiple layouts
         * or directly add the only available layout.
         */
        toggleLayoutsDropdownOrAddDefault(event) {
            if(this.layouts.length === 1) {
                return this.addGroup(this.layouts[0]);
            }

            this.isLayoutsDropdownOpen = !this.isLayoutsDropdownOpen;
        },

        /**
         * Set the displayed layouts from the field's current value
         */
        populateGroups() {
            this.order.splice(0, this.order.length);
            this.groups = {};

            for (var i = 0; i < this.value.length; i++) {
                this.addGroup(
                    this.getLayout(this.value[i].layout),
                    this.value[i].attributes,
                    this.value[i].key
                );
            }
        },

        /**
         * Retrieve layout definition from its name
         */
        getLayout(name) {
            if(!this.layouts) return;
            return this.layouts.find(layout => layout.name == name);
        },

        /**
         * Append the given layout to flexible content's list
         */
        addGroup(layout, attributes, key) {
            if(!layout) return;

            let fields = attributes || JSON.parse(JSON.stringify(layout.fields)),
                group = new Group(layout.name, layout.title, fields, this.field, key);

            this.groups[group.key] = group;
            this.order.push(group.key);

            this.isLayoutsDropdownOpen = false;

            if (this.limitCounter > 0) {
                this.limitCounter--;
            }
        },

        /**
         * Move a group up
         */
        moveUp(key) {
            let index = this.order.indexOf(key);

            if(index <= 0) return;

            this.order.splice(index - 1, 0, this.order.splice(index, 1)[0]);
        },

        /**
         * Move a group down
         */
        moveDown(key) {
            let index = this.order.indexOf(key);

            if(index < 0 || index >= this.order.length - 1) return;

            this.order.splice(index + 1, 0, this.order.splice(index, 1)[0]);
        },

        /**
         * Remove a group
         */
        remove(key) {
            let index = this.order.indexOf(key);

            if(index < 0) return;

            this.order.splice(index, 1);
            delete this.groups[key];
<<<<<<< HEAD
        },

        /**
         * Get errors for a given field.
         *
         * @param field
         */
        errorsForField(field) {
            let errors = _.reduce(
                _.pickBy(this.errors.all(), (value, key) => {
                    return key.startsWith(`${this.field.attribute}.${field}__`)
                }),
                (result, value, key) => {
                    result[key.replace(`${this.field.attribute}.`, '')] = value
                    return result
                },
                {}
            )

            return new Errors(errors)
=======

            if (this.limitCounter >= 0) {
                this.limitCounter++;
            }
>>>>>>> 2c386511
        }
    }
}
</script><|MERGE_RESOLUTION|>--- conflicted
+++ resolved
@@ -221,7 +221,10 @@
 
             this.order.splice(index, 1);
             delete this.groups[key];
-<<<<<<< HEAD
+
+            if (this.limitCounter >= 0) {
+                this.limitCounter++;
+            }
         },
 
         /**
@@ -242,12 +245,6 @@
             )
 
             return new Errors(errors)
-=======
-
-            if (this.limitCounter >= 0) {
-                this.limitCounter++;
-            }
->>>>>>> 2c386511
         }
     }
 }
