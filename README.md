--- conflicted
+++ resolved
@@ -150,7 +150,6 @@
 
 Tell the field how to store and retrieve its content by creating your own Resolver class, which basically just contains two simple methods: `get` and `set`. [See the docs for more infomation on this](https://whitecube.github.io/nova-flexible-content/#/?id=custom-resolver-classes).
 
-<<<<<<< HEAD
 ## Fields validation
 
 You can perform validation using the `afterValidation*` resource's methods. Make sure your resource use the `ValidateFlexible` trait.
@@ -214,7 +213,9 @@
     {
         static::validateFlexibleFieldsForUpdate($request, $validator);
     }
-=======
+}
+```
+
 ### Usage with nova-page
 
 Maybe you heard of one of our other packages, [nova-page](https://github.com/whitecube/nova-page), which is a Nova Tool that allows to edit static pages such as an _"About"_ page (or similar) without having to declare a model for it individually. More often than not, the Flexible Content Field comes in handy. Don't worry, both packages work well together! First of all create a [nova page template](https://github.com/whitecube/nova-page#creating-templates) and add a [flexible content](https://github.com/whitecube/nova-flexible-content#adding-layouts) to the template's fields.
@@ -232,7 +233,6 @@
     use HasFlexible;
 
     // ...
->>>>>>> 13ef3e70
 }
 ```
 
